--- conflicted
+++ resolved
@@ -34,7 +34,7 @@
     return integral / (eta_j - eta_j_plus_1)
 
 def solve_induced_velocities(chord_func, angle_of_attack_func, V, b, n, 
-                            symmetric=True):
+                            placement='symmetric'):
     """
     Solves for the induced velocities using the local momentum theory.
     
@@ -47,7 +47,8 @@
         V: Forward flight speed.
         b: Wingspan.
         n: Number of elliptical wings. Also, number of sections
-        symmetric: Whether the elliptical wings are symmetrically placed.
+        placement: Whether the elliptical wings are symmetrically placed.
+                   options are 'symmetric', 'right'.
 
     Returns:
         A tuple containing:
@@ -57,10 +58,10 @@
 
     A = np.zeros((n, n))
     B = np.zeros(n)
-    if symmetric == True:
-        #eta_positions = np.linspace(-1, 0, n + 1)
-        eta_positions = -np.cos(np.linspace(0.0,np.pi/2,n+1))
-    else:
+    if placement == 'symmetric':
+        eta_positions = np.linspace(-1, 0, n + 1)
+        #eta_positions = -np.cos(np.linspace(0.0,np.pi/2,n+1))
+    elif placement == 'right':
         eta_positions = np.linspace(-1, 1, n + 1)
         #eta_positions = -1+2*np.sin(np.linspace(0.0,np.pi/2,n+1))
     
@@ -74,9 +75,9 @@
 
         for i in range(n): # for each elliptic wing
             
-            if symmetric:
+            if placement == 'symmetric':
                 eta_0i = 0.0 # Symmetric placement. y_0i = 0, so eta_0i = 0
-            else:
+            elif placement == 'right':
                 eta_0i = 0.5*(eta_positions[i] + 1.0)
 
             bi = b*(eta_0i - eta_positions[i])
@@ -105,9 +106,9 @@
         eta_j_plus_1 = eta_positions[j + 1] #Section upper bound
         val = 0.0
         for i in range(n): # for elliptic wing i
-            if symmetric:
+            if placement == 'symmetric':
                 eta_0i = 0.0 # Symmetric placement. y_0i = 0, so eta_0i = 0
-            else:
+            elif placement == 'right':
                 eta_0i = 0.5*(eta_positions[i] + 1.0)
             bi = b*(eta_0i - eta_positions[i])
             xi_lb = (eta_j - eta_0i)*(b/bi)
@@ -119,57 +120,32 @@
 
     return dv, induced_velocities, eta_positions
 
-<<<<<<< HEAD
-def elliptical_chord_function(AR, S):
-    b = np.sqrt(AR * S) # AR = b**2/S
-    c0 = (4 * S) / (np.pi * b)
-    def chord_func(eta):
-        # Ensure value inside sqrt is non-negative
-        sqrt_val = max(0.0, 1.0 - eta**2) 
-        return c0 * np.sqrt(sqrt_val)
-    return chord_func, b
-
-def tapered_chord_function(taper_ratio, AR, S):
-    b = np.sqrt(AR * S)
-    c_root = (2 * S) / (b * (1 + taper_ratio)) #S = c_root*(1 + taper_ratio)*b/2
-    # c_tip = taper_ratio * c_root # Not directly needed in formula below
-    def chord_func(eta):
-        return c_root * (1.0 - (1.0 - taper_ratio) * abs(eta))
-    return chord_func, b
-=======
->>>>>>> 9a8f137b
 
 if __name__ == "__main__":
     # --- Example Usage ---
     rho = 1.225  # Air density
     V = 10       # Flight speed
-    b = 10       # Wingspan
+    #b = 10       # Wingspan
     a = 2 * np.pi # Lift slope
-<<<<<<< HEAD
-
-    # Example wing geometry (constant chord and angle of attack)
-    def constant_chord(eta):
-        return 1.0
-    def constant_aoa(eta):
-        return 0.1
-
-    n = 2  # Number of sections
-
-    dv, induced_velocities, eta_positions = solve_induced_velocities(
-        constant_chord, constant_aoa, V, b, n, symmetric=True
-=======
-    planform = 'elliptic' # other options: 'elliptic', 'tapered'
+    AR = 10 # Aspect ratio
+    S = 10 # Wing area
+    taper_ratio = 0.4 # used only in tapered wing
+    planform = 'rectangular' # options: 'rectangular', 'elliptic', 'tapered'
     n = 10  # Number of sections
-    
+    placement = 'symmetric' # options: 'symmetric', 'right'
+
     # Example wing geometry (constant chord and angle of attack)
     def constant_aoa(eta):
         return 0.1
 
     if planform == 'rectangular':
-        def constant_chord(eta):
-            return 1.0
-        b = 10
-        chord_func = constant_chord
+        def constant_chord_function(AR,S):
+            chord = S/AR
+            b=S/chord
+            def chord_func(eta):
+                return chord
+            return chord_func, b
+        chord_func, b = constant_chord_function(AR,S)
     elif planform == 'elliptic':
         def elliptical_chord_function(AR, S):
             b = np.sqrt(AR * S)
@@ -179,7 +155,7 @@
                 sqrt_val = max(0.0, 1.0 - eta**2) 
                 return c0 * np.sqrt(sqrt_val)
             return chord_func, b 
-        chord_func, b = elliptical_chord_function(10,10)
+        chord_func, b = elliptical_chord_function(AR,S)
     elif planform == 'tapered':
         def tapered_chord_function(taper_ratio, AR, S):
             b = np.sqrt(AR * S)
@@ -188,34 +164,41 @@
             def chord_func(eta):
                 return c_root * (1.0 - (1.0 - taper_ratio) * abs(eta))
             return chord_func, b
-        chord_func, b = tapered_chord_function(0.4,10,10)
+        chord_func, b = tapered_chord_function(taper_ratio,AR,S)
 
     dv, induced_velocities, eta_positions = solve_induced_velocities(
-        chord_func, constant_aoa, V, b, n, symmetric=False
->>>>>>> 9a8f137b
+        chord_func, constant_aoa, V, b, n, placement=placement
     )
 
     # Calculate lift distribution
     lift_distribution = np.zeros(n)
+    induced_drag_distribution = np.zeros(n)
     chord_values = np.zeros(n)
     aoa_values = np.zeros(n)
-
+    total_lift = 0.0
+    total_induced_drag = 0.0
     for i in range(n):
         eta_val = (eta_positions[i] + eta_positions[i+1])/2
-<<<<<<< HEAD
-        chord_values[i] = constant_chord(eta_val)
-=======
         chord_values[i] = chord_func(eta_val)
->>>>>>> 9a8f137b
         aoa_values[i] = constant_aoa(eta_val)
         #Uses Equation (17)
         lift_distribution[i] = 0.5 * rho * V**2 * chord_values[i] * a * (aoa_values[i] - induced_velocities[i]/V)
-
-
+        induced_drag_distribution[i] = lift_distribution[i]*np.sin(np.arctan(induced_velocities[i]/V))
+        total_lift += lift_distribution[i]*(eta_positions[i+1]-eta_positions[i])
+        total_induced_drag += induced_drag_distribution[i]*(eta_positions[i+1]-eta_positions[i])
+    if placement == 'symmetric':
+        total_lift = 2*total_lift
+        total_induced_drag = 2*total_induced_drag
+    CL = total_lift/(0.5*rho*V**2*S)
+    CDi = total_induced_drag/(0.5*rho*V**2*S)
     # Print results
     print("dv:",dv)
     print("Induced Velocities:", induced_velocities)
     print("Lift Distribution:", lift_distribution)
+    print("Total Lift:",total_lift)
+    print("Total Induced Drag:",total_induced_drag)
+    print("CL:",CL)
+    print("CDi:",CDi)
 
     # Plotting
     plt.figure(figsize=(12, 6))
@@ -231,7 +214,9 @@
 
     # Plot lift distribution
     plt.subplot(1, 2, 2)
+    
     plt.plot(eta_positions[:-1], lift_distribution, label='Lift Distribution', color='orange')
+    plt.plot(eta_positions[:-1], elliptical_lift_distribution(total_lift,b,eta_positions[:-1]),label='Elliptic Lift Distribution')
     plt.xlabel('Spanwise Position (η)')
     plt.ylabel('Lift Distribution (N/m)')
     plt.title('Lift Distribution')
